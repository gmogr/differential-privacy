--- conflicted
+++ resolved
@@ -62,65 +62,6 @@
         </dependency>
     </dependencies>
 
-<<<<<<< HEAD
-    <!-- Necessary to downgrade jackson-databind from 2.15.4 to 2.13.5 because otherwise jackson-databind from beam-sdks-java-core (2.62.0) is not compatible with jackson-module-scala_2.13 (2.13.4) from PipelineDP4j (0.0.3). -->
-    <!-- TODO: upgrade scala module version and create new PipelineDP4j maven release to remove this dependency management. -->
-    <dependencyManagement>
-        <dependencies>
-            <dependency>
-                <groupId>com.fasterxml.jackson.core</groupId>
-                <artifactId>jackson-databind</artifactId>
-                <version>2.13.5</version>
-            </dependency>
-        </dependencies>
-    </dependencyManagement>
-
-    <build>
-        <plugins>
-            <plugin>
-                <groupId>org.apache.maven.plugins</groupId>
-                <artifactId>maven-shade-plugin</artifactId>
-                <version>3.4.0</version>
-                <executions>
-                    <execution>
-                        <phase>package</phase>
-                        <goals>
-                            <goal>shade</goal>
-                        </goals>
-                        <configuration>
-                            <shadedArtifactAttached>true</shadedArtifactAttached>
-                            <shadedClassifierName>all</shadedClassifierName>
-                            <transformers>
-                                <!-- Merges META-INF/services to fix missing transform URNs in Dataflow -->
-                                <transformer
-                                        implementation="org.apache.maven.plugins.shade.resource.ServicesResourceTransformer"/>
-                                <transformer
-                                        implementation="org.apache.maven.plugins.shade.resource.ManifestResourceTransformer">
-                                    <mainClass>
-                                        com.google.privacy.differentialprivacy.pipelinedp4j.examples.BeamExample
-                                    </mainClass>
-                                </transformer>
-                            </transformers>
-                            <!-- Exclude signature files to prevent SecurityException -->
-                            <filters>
-                                <filter>
-                                    <artifact>*:*</artifact>
-                                    <excludes>
-                                        <exclude>META-INF/*.SF</exclude>
-                                        <exclude>META-INF/*.DSA</exclude>
-                                        <exclude>META-INF/*.RSA</exclude>
-                                    </excludes>
-                                </filter>
-                            </filters>
-                        </configuration>
-                    </execution>
-                </executions>
-            </plugin>
-        </plugins>
-    </build>
-
-=======
->>>>>>> a7cc26ad
     <profiles>
         <profile>
             <id>direct-runner</id>
